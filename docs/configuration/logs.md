--- conflicted
+++ resolved
@@ -246,21 +246,6 @@
 RetryAttempts
 ```
 
-<<<<<<< HEAD
-=======
-Deprecated way (before 1.4):
-
-!!! danger "DEPRECATED"
-    `accessLogsFile` is deprecated, use [accessLog](/configuration/logs/#access-logs) instead.
-
-```toml
-# Access logs file
-#
-# DEPRECATED - see [accessLog]
-#
-accessLogsFile = "log/access.log"
-```
-
 ### CLF - Common Log Format
 
 By default, Træfik use the CLF (`common`) as access log format.
@@ -270,7 +255,6 @@
 ```
 
 
->>>>>>> a9deeb32
 ## Log Rotation
 
 Traefik will close and reopen its log files, assuming they're configured, on receipt of a USR1 signal.
