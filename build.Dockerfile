--- conflicted
+++ resolved
@@ -19,11 +19,7 @@
     && chmod +x /usr/local/bin/go-bindata
 
 # Download golangci-lint binary to bin folder in $GOPATH
-<<<<<<< HEAD
-RUN curl -sfL https://install.goreleaser.com/github.com/golangci/golangci-lint.sh | bash -s -- -b $GOPATH/bin v1.23.6
-=======
 RUN curl -sfL https://install.goreleaser.com/github.com/golangci/golangci-lint.sh | bash -s -- -b $GOPATH/bin v1.23.8
->>>>>>> dd19fc3f
 
 # Download misspell binary to bin folder in $GOPATH
 RUN  curl -sfL https://raw.githubusercontent.com/client9/misspell/master/install-misspell.sh | bash -s -- -b $GOPATH/bin v0.3.4
