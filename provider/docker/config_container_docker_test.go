--- conflicted
+++ resolved
@@ -69,12 +69,6 @@
 				containerJSON(
 					name("test"),
 					labels(map[string]string{
-<<<<<<< HEAD
-						label.TraefikFrontendAuthBasicUsers:        "test:$apr1$H6uskkkW$IgXLP6ewTrSuBkTrqE8wj/,test2:$apr1$d9hr9HBB$4HxwgUir3HP4EsggP/QNo0",
-						label.TraefikFrontendAuthBasicUsersFile:    ".htpasswd",
-						label.TraefikFrontendAuthBasicRemoveHeader: "true",
-						label.TraefikFrontendAuthBasicRealm:        "myRealm",
-=======
 						label.TraefikFrontendPassTLSClientCertPem:                      "true",
 						label.TraefikFrontendPassTLSClientCertInfosNotBefore:           "true",
 						label.TraefikFrontendPassTLSClientCertInfosNotAfter:            "true",
@@ -85,7 +79,6 @@
 						label.TraefikFrontendPassTLSClientCertInfosSubjectOrganization: "true",
 						label.TraefikFrontendPassTLSClientCertInfosSubjectProvince:     "true",
 						label.TraefikFrontendPassTLSClientCertInfosSubjectSerialNumber: "true",
->>>>>>> c875819a
 					}),
 					ports(nat.PortMap{
 						"80/tcp": {},
@@ -98,15 +91,6 @@
 					Backend:        "backend-test",
 					PassHostHeader: true,
 					EntryPoints:    []string{},
-<<<<<<< HEAD
-					Auth: &types.Auth{
-						Basic: &types.Basic{
-							RemoveHeader: true,
-							Realm:        "myRealm",
-							Users: []string{"test:$apr1$H6uskkkW$IgXLP6ewTrSuBkTrqE8wj/",
-								"test2:$apr1$d9hr9HBB$4HxwgUir3HP4EsggP/QNo0"},
-							UsersFile: ".htpasswd",
-=======
 					PassTLSClientCert: &types.TLSClientHeaders{
 						PEM: true,
 						Infos: &types.TLSClientCertificateInfos{
@@ -121,7 +105,6 @@
 								Province:     true,
 								SerialNumber: true,
 							},
->>>>>>> c875819a
 						},
 					},
 					Routes: map[string]types.Route{
@@ -151,6 +134,7 @@
 						label.TraefikFrontendAuthBasicUsers:        "test:$apr1$H6uskkkW$IgXLP6ewTrSuBkTrqE8wj/,test2:$apr1$d9hr9HBB$4HxwgUir3HP4EsggP/QNo0",
 						label.TraefikFrontendAuthBasicUsersFile:    ".htpasswd",
 						label.TraefikFrontendAuthBasicRemoveHeader: "true",
+						label.TraefikFrontendAuthBasicRealm:        "myRealm",
 					}),
 					ports(nat.PortMap{
 						"80/tcp": {},
@@ -166,6 +150,7 @@
 					Auth: &types.Auth{
 						Basic: &types.Basic{
 							RemoveHeader: true,
+							Realm:        "myRealm",
 							Users: []string{"test:$apr1$H6uskkkW$IgXLP6ewTrSuBkTrqE8wj/",
 								"test2:$apr1$d9hr9HBB$4HxwgUir3HP4EsggP/QNo0"},
 							UsersFile: ".htpasswd",
